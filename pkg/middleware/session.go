--- conflicted
+++ resolved
@@ -12,12 +12,8 @@
 )
 
 const (
-<<<<<<< HEAD
-	SESS_KEY_USERID      = "uid"
-=======
 	SESS_KEY_USERID       = "uid"
->>>>>>> 12a82bc0
-	SESS_KEY_OAUTH_STATE = "state"
+	SESS_KEY_OAUTH_STATE  = "state"
 	SESS_KEY_APIKEY       = "apikey_id" // used for render requests with api keys
 	SESS_KEY_LASTLDAPSYNC = "last_ldap_sync"
 )
