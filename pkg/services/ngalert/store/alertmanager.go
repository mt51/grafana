--- conflicted
+++ resolved
@@ -82,17 +82,14 @@
 		if _, err := sess.Insert(config); err != nil {
 			return err
 		}
-<<<<<<< HEAD
 
 		// Add the created ID to the command.
 		cmd.ResultID = config.ID
 
-		if _, err := sess.Table("alert_configuration_history").Insert(config); err != nil {
-			return err
-		}
-
-=======
->>>>>>> e4a877b1
+		if _, err := sess.Table("alert_configuration").Insert(config); err != nil {
+			return err
+		}
+
 		if _, err := st.deleteOldConfigurations(ctx, cmd.OrgID, ConfigRecordsLimit); err != nil {
 			st.Logger.Warn("failed to delete old am configs", "org", cmd.OrgID, "error", err)
 		}
@@ -142,7 +139,6 @@
 	})
 }
 
-<<<<<<< HEAD
 func (st *DBstore) MarkAlertmanagerConfigurationAsSuccessfullyApplied(ctx context.Context, configurationID int64) error {
 	return st.SQLStore.WithDbSession(ctx, func(sess *db.Session) error {
 		res, err := sess.Exec("UPDATE alert_configuration SET successfully_applied = true WHERE id = ?", configurationID)
@@ -175,7 +171,8 @@
 		query.Result = result
 		return nil
 	})
-=======
+}
+
 // getInsertQuery is used to determinate the insert query for the alertmanager config
 // based on the provided sql driver. This is necesarry as such an advanced query
 // is not supported by our ORM and we need to generate it manually for each SQL dialect.
@@ -249,7 +246,6 @@
 				configuration_hash = ?
 		)`
 	}
->>>>>>> e4a877b1
 }
 
 func (st *DBstore) deleteOldConfigurations(ctx context.Context, orgID int64, limit int) (int64, error) {
