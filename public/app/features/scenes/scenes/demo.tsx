import {
  Scene,
  SceneCanvasText,
  ScenePanelRepeater,
  SceneTimePicker,
  SceneToolbarInput,
  SceneFlexLayout,
  VizPanel,
} from '../components';
import { EmbeddedScene } from '../components/Scene';
<<<<<<< HEAD
import { SceneDataNode } from '../core/SceneDataNode';
=======
import { panelBuilders } from '../components/VizPanel/panelBuilders';
>>>>>>> 6e9419ea
import { SceneTimeRange } from '../core/SceneTimeRange';
import { SceneEditManager } from '../editor/SceneEditManager';

import { getQueryRunnerWithRandomWalkQuery } from './queries';

export function getFlexLayoutTest(standalone: boolean): Scene {
  const state = {
    title: 'Flex layout test',
    body: new SceneFlexLayout({
      direction: 'row',
      children: [
        panelBuilders.newGraph({
          placement: { minWidth: '70%' },
          title: 'Dynamic height and width',
          $data: getQueryRunnerWithRandomWalkQuery({}, { maxDataPointsFromWidth: true }),
        }),
        new SceneFlexLayout({
          direction: 'column',
          children: [
            panelBuilders.newGraph({
              title: 'Fill height',
              options: {},
              fieldConfig: {
                defaults: {
                  custom: {
                    fillOpacity: 20,
                  },
                },
                overrides: [],
              },
            }),
            panelBuilders.newGraph({
              title: 'Fill height',
            }),
            new SceneCanvasText({
              placement: { ySizing: 'content' },
              text: 'Size to content',
              fontSize: 20,
              align: 'center',
            }),
            panelBuilders.newGraph({
              title: 'Fixed height',
              placement: { height: 300 },
            }),
          ],
        }),
      ],
    }),
    $editor: new SceneEditManager({}),
    $timeRange: new SceneTimeRange(),
    $data: getQueryRunnerWithRandomWalkQuery(),
    actions: [new SceneTimePicker({})],
  };

  return standalone ? new Scene(state) : new EmbeddedScene(state);
}

export function getScenePanelRepeaterTest(standalone: boolean): Scene {
  const queryRunner = getQueryRunnerWithRandomWalkQuery({
    seriesCount: 2,
    alias: '__server_names',
    scenarioId: 'random_walk',
  });

  const state = {
    title: 'Panel repeater test',
    body: new ScenePanelRepeater({
      layout: new SceneFlexLayout({
        direction: 'column',
<<<<<<< HEAD
        children: [],
=======
        children: [
          new SceneFlexLayout({
            direction: 'row',
            placement: { minHeight: 200 },
            children: [
              new VizPanel({
                pluginId: 'timeseries',
                title: 'Title',
                options: {
                  legend: { displayMode: 'hidden' },
                },
              }),
              new VizPanel({
                placement: { width: 300 },
                pluginId: 'stat',
                fieldConfig: { defaults: { displayName: 'Last' }, overrides: [] },
                options: {
                  graphMode: 'none',
                },
              }),
            ],
          }),
        ],
>>>>>>> 6e9419ea
      }),
      getLayoutChild: (data, frame, frameIndex) => {
        return new SceneFlexLayout({
          key: `panel-${frameIndex}`,
          $data: new SceneDataNode({
            data: {
              ...data,
              series: [frame],
            },
          }),
          direction: 'row',
          size: { minHeight: 200 },
          children: [
            new VizPanel({
              pluginId: 'timeseries',
              title: 'Title',
              options: {
                legend: { displayMode: 'hidden' },
              },
            }),
            new VizPanel({
              size: { width: 300 },
              pluginId: 'stat',
              fieldConfig: { defaults: { displayName: 'Last' }, overrides: [] },
              options: {
                graphMode: 'none',
              },
            }),
          ],
        });
      },
    }),
    $editor: new SceneEditManager({}),
    $timeRange: new SceneTimeRange(),
    $data: queryRunner,
    actions: [
      new SceneToolbarInput({
        value: '2',
        onChange: (newValue) => {
          queryRunner.setState({
            queries: [
              {
                ...queryRunner.state.queries[0],
                seriesCount: newValue,
              },
            ],
          });
          queryRunner.runQueries();
        },
      }),
      new SceneTimePicker({}),
    ],
  };

  return standalone ? new Scene(state) : new EmbeddedScene(state);
}<|MERGE_RESOLUTION|>--- conflicted
+++ resolved
@@ -8,11 +8,8 @@
   VizPanel,
 } from '../components';
 import { EmbeddedScene } from '../components/Scene';
-<<<<<<< HEAD
+import { panelBuilders } from '../components/VizPanel/panelBuilders';
 import { SceneDataNode } from '../core/SceneDataNode';
-=======
-import { panelBuilders } from '../components/VizPanel/panelBuilders';
->>>>>>> 6e9419ea
 import { SceneTimeRange } from '../core/SceneTimeRange';
 import { SceneEditManager } from '../editor/SceneEditManager';
 
@@ -82,9 +79,6 @@
     body: new ScenePanelRepeater({
       layout: new SceneFlexLayout({
         direction: 'column',
-<<<<<<< HEAD
-        children: [],
-=======
         children: [
           new SceneFlexLayout({
             direction: 'row',
@@ -108,7 +102,6 @@
             ],
           }),
         ],
->>>>>>> 6e9419ea
       }),
       getLayoutChild: (data, frame, frameIndex) => {
         return new SceneFlexLayout({
@@ -120,7 +113,7 @@
             },
           }),
           direction: 'row',
-          size: { minHeight: 200 },
+          placement: { minHeight: 200 },
           children: [
             new VizPanel({
               pluginId: 'timeseries',
@@ -130,7 +123,7 @@
               },
             }),
             new VizPanel({
-              size: { width: 300 },
+              placement: { width: 300 },
               pluginId: 'stat',
               fieldConfig: { defaults: { displayName: 'Last' }, overrides: [] },
               options: {
