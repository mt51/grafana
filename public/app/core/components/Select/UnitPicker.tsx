--- conflicted
+++ resolved
@@ -1,11 +1,6 @@
 import React, { PureComponent } from 'react';
-<<<<<<< HEAD
-import Select from './Select';
 import { getValueFormats } from '@grafana/ui';
-=======
 import { Select } from '@grafana/ui';
-import kbn from 'app/core/utils/kbn';
->>>>>>> f5ae40cf
 
 interface Props {
   onChange: (item: any) => void;
