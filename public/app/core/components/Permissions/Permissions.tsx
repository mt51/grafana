--- conflicted
+++ resolved
@@ -1,4 +1,4 @@
-﻿import React, { Component } from 'react';
+import React, { Component } from 'react';
 import PermissionsList from './PermissionsList';
 import { observer } from 'mobx-react';
 import { FolderInfo } from './FolderInfo';
@@ -37,13 +37,7 @@
     this.permissionChanged = this.permissionChanged.bind(this);
     this.typeChanged = this.typeChanged.bind(this);
     this.removeItem = this.removeItem.bind(this);
-<<<<<<< HEAD
-    this.loadStore(dashboardId, isFolder);
-=======
-    this.userPicked = this.userPicked.bind(this);
-    this.teamPicked = this.teamPicked.bind(this);
     this.loadStore(dashboardId, isFolder, folderInfo && folderInfo.id === 0);
->>>>>>> 1303dc7a
   }
 
   loadStore(dashboardId, isFolder, isInRoot = false) {
@@ -78,29 +72,6 @@
     permissions.setNewType(value);
   }
 
-<<<<<<< HEAD
-=======
-  userPicked(user: User) {
-    const { permissions, dashboardId } = this.props;
-    return permissions.addStoreItem({
-      userId: user.id,
-      userLogin: user.login,
-      permission: 1,
-      dashboardId: dashboardId,
-    });
-  }
-
-  teamPicked(team: Team) {
-    const { permissions, dashboardId } = this.props;
-    return permissions.addStoreItem({
-      teamId: team.id,
-      team: team.name,
-      permission: 1,
-      dashboardId: dashboardId,
-    });
-  }
-
->>>>>>> 1303dc7a
   render() {
     const { permissions, folderInfo } = this.props;
 
