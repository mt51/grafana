<<<<<<< HEAD
import { nanoid } from '@reduxjs/toolkit';
=======
>>>>>>> f148b5fb
import { omit } from 'lodash';
import { Unsubscribable } from 'rxjs';
import { v4 as uuidv4 } from 'uuid';

import {
  CoreApp,
  DataQuery,
  DataQueryRequest,
  DataSourceApi,
  DataSourceRef,
  DefaultTimeZone,
  ExploreUrlState,
  HistoryItem,
  IntervalValues,
  LogsDedupStrategy,
  LogsSortOrder,
  rangeUtil,
  RawTimeRange,
  TimeRange,
  TimeZone,
  urlUtil,
} from '@grafana/data';
import { DataSourceSrv, getDataSourceSrv } from '@grafana/runtime';
import { RefreshPicker } from '@grafana/ui';
import store from 'app/core/store';
import { TimeSrv } from 'app/features/dashboard/services/TimeSrv';
import { PanelModel } from 'app/features/dashboard/state';
import { ExpressionDatasourceUID } from 'app/features/expressions/types';
import { QueryOptions, QueryTransaction } from 'app/types/explore';

import { config } from '../config';

import { getNextRefIdChar } from './query';

export const DEFAULT_RANGE = {
  from: 'now-1h',
  to: 'now',
};

export const DEFAULT_UI_STATE = {
  dedupStrategy: LogsDedupStrategy.none,
};

const MAX_HISTORY_ITEMS = 100;

const LAST_USED_DATASOURCE_KEY = 'grafana.explore.datasource';
const lastUsedDatasourceKeyForOrgId = (orgId: number) => `${LAST_USED_DATASOURCE_KEY}.${orgId}`;
export const getLastUsedDatasourceUID = (orgId: number) =>
  store.getObject<string>(lastUsedDatasourceKeyForOrgId(orgId));
export const setLastUsedDatasourceUID = (orgId: number, datasourceUID: string) =>
  store.setObject(lastUsedDatasourceKeyForOrgId(orgId), datasourceUID);

export interface GetExploreUrlArguments {
  panel: PanelModel;
  /** Datasource service to query other datasources in case the panel datasource is mixed */
  datasourceSrv: DataSourceSrv;
  /** Time service to get the current dashboard range from */
  timeSrv: TimeSrv;
}

/**
 * Returns an Explore-URL that contains a panel's queries and the dashboard time range.
 */
export async function getExploreUrl(args: GetExploreUrlArguments): Promise<string | undefined> {
  const { panel, datasourceSrv, timeSrv } = args;
  let exploreDatasource = await datasourceSrv.get(panel.datasource);

  /** In Explore, we don't have legend formatter and we don't want to keep
   * legend formatting as we can't change it
   *
   * We also don't have expressions, so filter those out
   */
  let exploreTargets: DataQuery[] = panel.targets
    .map((t) => omit(t, 'legendFormat'))
    .filter((t) => t.datasource?.uid !== ExpressionDatasourceUID);
  let url: string | undefined;
  // if the mixed datasource is not enabled for explore, choose only one datasource
  if (
    config.featureToggles.exploreMixedDatasource === false &&
    exploreDatasource.meta?.id === 'mixed' &&
    exploreTargets
  ) {
    // Find first explore datasource among targets
    for (const t of exploreTargets) {
      const datasource = await datasourceSrv.get(t.datasource || undefined);
      if (datasource) {
        exploreDatasource = datasource;
        exploreTargets = panel.targets.filter((t) => t.datasource === datasource.name);
        break;
      }
    }
  }

  if (exploreDatasource) {
    const range = timeSrv.timeRangeForUrl();
    let state: Partial<ExploreUrlState> = { range };
    if (exploreDatasource.interpolateVariablesInQueries) {
      const scopedVars = panel.scopedVars || {};
      state = {
        ...state,
        datasource: exploreDatasource.uid,
        queries: exploreDatasource.interpolateVariablesInQueries(exploreTargets, scopedVars),
      };
    } else {
      state = {
        ...state,
        datasource: exploreDatasource.uid,
        queries: exploreTargets,
      };
    }

    const exploreState = JSON.stringify({ [nanoid()]: state });
    url = urlUtil.renderUrl('/explore', { panes: exploreState, schemaVersion: 1 });
  }

  return url;
}

export function buildQueryTransaction(
  exploreId: string,
  queries: DataQuery[],
  queryOptions: QueryOptions,
  range: TimeRange,
  scanning: boolean,
  timeZone?: TimeZone
): QueryTransaction {
  const key = queries.reduce((combinedKey, query) => {
    combinedKey += query.key;
    return combinedKey;
  }, '');

  const { interval, intervalMs } = getIntervals(range, queryOptions.minInterval, queryOptions.maxDataPoints);

  // Most datasource is using `panelId + query.refId` for cancellation logic.
  // Using `format` here because it relates to the view panel that the request is for.
  // However, some datasources don't use `panelId + query.refId`, but only `panelId`.
  // Therefore panel id has to be unique.
  const panelId = `${key}`;

  const request: DataQueryRequest = {
    app: CoreApp.Explore,
    // TODO probably should be taken from preferences but does not seem to be used anyway.
    timezone: timeZone || DefaultTimeZone,
    startTime: Date.now(),
    interval,
    intervalMs,
    // TODO: the query request expects number and we are using string here. Seems like it works so far but can create
    // issues down the road.
    panelId: panelId as any,
    targets: queries, // Datasources rely on DataQueries being passed under the targets key.
    range,
    requestId: 'explore_' + exploreId,
    rangeRaw: range.raw,
    scopedVars: {
      __interval: { text: interval, value: interval },
      __interval_ms: { text: intervalMs, value: intervalMs },
    },
    maxDataPoints: queryOptions.maxDataPoints,
    liveStreaming: queryOptions.liveStreaming,
  };

  return {
    queries,
    request,
    scanning,
    id: generateKey(), // reusing for unique ID
    done: false,
  };
}

export const clearQueryKeys: (query: DataQuery) => DataQuery = ({ key, ...rest }) => rest;

export const safeParseJson = (text?: string): any | undefined => {
  if (!text) {
    return;
  }

  try {
    return JSON.parse(text);
  } catch (error) {
    console.error(error);
  }
};

export const safeStringifyValue = (value: unknown, space?: number) => {
  if (value === undefined || value === null) {
    return '';
  }

  try {
    return JSON.stringify(value, null, space);
  } catch (error) {
    console.error(error);
  }

  return '';
};

<<<<<<< HEAD
=======
export function parseUrlState(initial: string | undefined): ExploreUrlState {
  const parsed = safeParseJson(initial);
  const errorResult: any = {
    datasource: null,
    queries: [],
    range: DEFAULT_RANGE,
    mode: null,
  };

  if (!parsed) {
    return errorResult;
  }

  if (!Array.isArray(parsed)) {
    return { queries: [], range: DEFAULT_RANGE, ...parsed };
  }

  if (parsed.length <= ParseUrlStateIndex.SegmentsStart) {
    console.error('Error parsing compact URL state for Explore.');
    return errorResult;
  }

  const range = {
    from: parsed[ParseUrlStateIndex.RangeFrom],
    to: parsed[ParseUrlStateIndex.RangeTo],
  };
  const datasource = parsed[ParseUrlStateIndex.Datasource];
  const parsedSegments = parsed.slice(ParseUrlStateIndex.SegmentsStart);
  const queries = parsedSegments.filter((segment) => !isSegment(segment, 'ui', 'mode', '__panelsState'));

  const panelsState = parsedSegments.find((segment) => isSegment(segment, '__panelsState'))?.__panelsState;
  return { datasource, queries, range, panelsState };
}

>>>>>>> f148b5fb
export function generateKey(index = 0): string {
  return `Q-${uuidv4()}-${index}`;
}

export async function generateEmptyQuery(
  queries: DataQuery[],
  index = 0,
  dataSourceOverride?: DataSourceRef
): Promise<DataQuery> {
  let datasourceInstance: DataSourceApi | undefined;
  let datasourceRef: DataSourceRef | null | undefined;
  let defaultQuery: Partial<DataQuery> | undefined;

  // datasource override is if we have switched datasources with no carry-over - we want to create a new query with a datasource we define
  // it's also used if there's a root datasource and there were no previous queries
  if (dataSourceOverride) {
    datasourceRef = dataSourceOverride;
  } else if (queries.length > 0 && queries[queries.length - 1].datasource) {
    // otherwise use last queries' datasource
    datasourceRef = queries[queries.length - 1].datasource;
  } else {
    datasourceInstance = await getDataSourceSrv().get();
    defaultQuery = datasourceInstance.getDefaultQuery?.(CoreApp.Explore);
    datasourceRef = datasourceInstance.getRef();
  }

  if (!datasourceInstance) {
    datasourceInstance = await getDataSourceSrv().get(datasourceRef);
    defaultQuery = datasourceInstance.getDefaultQuery?.(CoreApp.Explore);
  }

  return { ...defaultQuery, refId: getNextRefIdChar(queries), key: generateKey(index), datasource: datasourceRef };
}

export const generateNewKeyAndAddRefIdIfMissing = (target: DataQuery, queries: DataQuery[], index = 0): DataQuery => {
  const key = generateKey(index);
  const refId = target.refId || getNextRefIdChar(queries);

  return { ...target, refId, key };
};

/**
 * Ensure at least one target exists and that targets have the necessary keys
 *
 * This will return an empty array if there are no datasources, as Explore is not usable in that state
 */
export async function ensureQueries(
  queries?: DataQuery[],
  newQueryDataSourceOverride?: DataSourceRef
): Promise<DataQuery[]> {
  if (queries && typeof queries === 'object' && queries.length > 0) {
    const allQueries = [];
    for (let index = 0; index < queries.length; index++) {
      const query = queries[index];
      const key = generateKey(index);
      let refId = query.refId;
      if (!refId) {
        refId = getNextRefIdChar(allQueries);
      }

      // if a query has a datasource, validate it and only add it if valid
      // if a query doesn't have a datasource, do not worry about it at this step
      let validDS = true;
      if (query.datasource) {
        try {
          await getDataSourceSrv().get(query.datasource.uid);
        } catch {
          console.error(`One of the queries has a datasource that is no longer available and was removed.`);
          validDS = false;
        }
      }

      if (validDS) {
        allQueries.push({
          ...query,
          refId,
          key,
        });
      }
    }
    return allQueries;
  }
  try {
    // if a datasource override get its ref, otherwise get the default datasource
    const emptyQueryRef = newQueryDataSourceOverride ?? (await getDataSourceSrv().get()).getRef();
    const emptyQuery = await generateEmptyQuery(queries ?? [], undefined, emptyQueryRef);
    return [emptyQuery];
  } catch {
    // if there are no datasources, return an empty array because we will not allow use of explore
    // this will occur on init of explore with no datasources defined
    return [];
  }
}

/**
 * A target is non-empty when it has keys (with non-empty values) other than refId, key, context and datasource.
 * FIXME: While this is reasonable for practical use cases, a query without any propery might still be "non-empty"
 * in its own scope, for instance when there's no user input needed. This might be the case for an hypothetic datasource in
 * which query options are only set in its config and the query object itself, as generated from its query editor it's always "empty"
 */
const validKeys = ['refId', 'key', 'context', 'datasource'];
export function hasNonEmptyQuery<TQuery extends DataQuery>(queries: TQuery[]): boolean {
  return (
    queries &&
    queries.some((query: any) => {
      const keys = Object.keys(query)
        .filter((key) => validKeys.indexOf(key) === -1)
        .map((k) => query[k])
        .filter((v) => v);
      return keys.length > 0;
    })
  );
}

/**
 * Update the query history. Side-effect: store history in local storage
 */
export function updateHistory<T extends DataQuery>(
  history: Array<HistoryItem<T>>,
  datasourceId: string,
  queries: T[]
): Array<HistoryItem<T>> {
  const ts = Date.now();
  let updatedHistory = history;
  queries.forEach((query) => {
    updatedHistory = [{ query, ts }, ...updatedHistory];
  });

  if (updatedHistory.length > MAX_HISTORY_ITEMS) {
    updatedHistory = updatedHistory.slice(0, MAX_HISTORY_ITEMS);
  }

  // Combine all queries of a datasource type into one history
  const historyKey = `grafana.explore.history.${datasourceId}`;
  try {
    store.setObject(historyKey, updatedHistory);
    return updatedHistory;
  } catch (error) {
    console.error(error);
    return history;
  }
}

export const getQueryKeys = (queries: DataQuery[]): string[] => {
  const queryKeys = queries.reduce<string[]>((newQueryKeys, query, index) => {
    const primaryKey = query.datasource?.uid || query.key;
    return newQueryKeys.concat(`${primaryKey}-${index}`);
  }, []);

  return queryKeys;
};

export const getTimeRange = (timeZone: TimeZone, rawRange: RawTimeRange, fiscalYearStartMonth: number): TimeRange => {
  let range = rangeUtil.convertRawToRange(rawRange, timeZone, fiscalYearStartMonth);

  if (range.to.isBefore(range.from)) {
    range = rangeUtil.convertRawToRange({ from: range.raw.to, to: range.raw.from }, timeZone, fiscalYearStartMonth);
  }

  return range;
};

export const refreshIntervalToSortOrder = (refreshInterval?: string) =>
  RefreshPicker.isLive(refreshInterval) ? LogsSortOrder.Ascending : LogsSortOrder.Descending;

export const convertToWebSocketUrl = (url: string) => {
  const protocol = window.location.protocol === 'https:' ? 'wss://' : 'ws://';
  let backend = `${protocol}${window.location.host}${config.appSubUrl}`;
  if (backend.endsWith('/')) {
    backend = backend.slice(0, -1);
  }
  return `${backend}${url}`;
};

export const stopQueryState = (querySubscription: Unsubscribable | undefined) => {
  if (querySubscription) {
    querySubscription.unsubscribe();
  }
};

export function getIntervals(range: TimeRange, lowLimit?: string, resolution?: number): IntervalValues {
  if (!resolution) {
    return { interval: '1s', intervalMs: 1000 };
  }

  return rangeUtil.calculateInterval(range, resolution, lowLimit);
}

export const copyStringToClipboard = (string: string) => {
  const el = document.createElement('textarea');
  el.value = string;
  document.body.appendChild(el);
  el.select();
  document.execCommand('copy');
  document.body.removeChild(el);
};<|MERGE_RESOLUTION|>--- conflicted
+++ resolved
@@ -1,7 +1,4 @@
-<<<<<<< HEAD
 import { nanoid } from '@reduxjs/toolkit';
-=======
->>>>>>> f148b5fb
 import { omit } from 'lodash';
 import { Unsubscribable } from 'rxjs';
 import { v4 as uuidv4 } from 'uuid';
@@ -200,43 +197,6 @@
   return '';
 };
 
-<<<<<<< HEAD
-=======
-export function parseUrlState(initial: string | undefined): ExploreUrlState {
-  const parsed = safeParseJson(initial);
-  const errorResult: any = {
-    datasource: null,
-    queries: [],
-    range: DEFAULT_RANGE,
-    mode: null,
-  };
-
-  if (!parsed) {
-    return errorResult;
-  }
-
-  if (!Array.isArray(parsed)) {
-    return { queries: [], range: DEFAULT_RANGE, ...parsed };
-  }
-
-  if (parsed.length <= ParseUrlStateIndex.SegmentsStart) {
-    console.error('Error parsing compact URL state for Explore.');
-    return errorResult;
-  }
-
-  const range = {
-    from: parsed[ParseUrlStateIndex.RangeFrom],
-    to: parsed[ParseUrlStateIndex.RangeTo],
-  };
-  const datasource = parsed[ParseUrlStateIndex.Datasource];
-  const parsedSegments = parsed.slice(ParseUrlStateIndex.SegmentsStart);
-  const queries = parsedSegments.filter((segment) => !isSegment(segment, 'ui', 'mode', '__panelsState'));
-
-  const panelsState = parsedSegments.find((segment) => isSegment(segment, '__panelsState'))?.__panelsState;
-  return { datasource, queries, range, panelsState };
-}
-
->>>>>>> f148b5fb
 export function generateKey(index = 0): string {
   return `Q-${uuidv4()}-${index}`;
 }
