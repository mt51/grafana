define([
  'angular',
  'lodash'
],
function (angular, _) {
  'use strict';

  var module = angular.module('grafana.controllers');

  module.controller('SubmenuCtrl', function($scope, $q, $rootScope, templateValuesSrv, dynamicDashboardSrv) {
    var _d = {
      enable: true
    };

    _.defaults($scope.pulldown,_d);

    $scope.init = function() {
      $scope.panel = $scope.pulldown;
      $scope.row = $scope.pulldown;
      $scope.variables = $scope.dashboard.templating.list;
      $scope.annotations = $scope.dashboard.templating.list;
    };

    $scope.disableAnnotation = function (annotation) {
      annotation.enable = !annotation.enable;
      $rootScope.$broadcast('refresh');
    };

<<<<<<< HEAD
    $scope.setVariableValue = function(param, option) {
      templateValuesSrv.setVariableValue(param, option).then(function() {
        dynamicDashboardSrv.update($scope.dashboard);
=======
    $scope.variableUpdated = function(variable) {
      templateValuesSrv.variableUpdated(variable).then(function() {
>>>>>>> 6e0947c0
        $rootScope.$broadcast('refresh');
      });
    };

    $scope.init();

  });

});<|MERGE_RESOLUTION|>--- conflicted
+++ resolved
@@ -26,14 +26,9 @@
       $rootScope.$broadcast('refresh');
     };
 
-<<<<<<< HEAD
-    $scope.setVariableValue = function(param, option) {
-      templateValuesSrv.setVariableValue(param, option).then(function() {
-        dynamicDashboardSrv.update($scope.dashboard);
-=======
     $scope.variableUpdated = function(variable) {
       templateValuesSrv.variableUpdated(variable).then(function() {
->>>>>>> 6e0947c0
+        dynamicDashboardSrv.update($scope.dashboard);
         $rootScope.$broadcast('refresh');
       });
     };
